--- conflicted
+++ resolved
@@ -5,14 +5,11 @@
 **Also includes:** TRANSEC - Time-Synchronized Encryption for zero-handshake encrypted messaging, inspired by military frequency-hopping COMSEC.
 
 > **Recent Breakthroughs (Last 4 Days)**
-<<<<<<< HEAD
-=======
 > - ✅ **Barycentric Coordinates Enhancement:** Affine-invariant geometric operations with curvature weighting for improved GVA/Monte Carlo integration (NEW!)
->>>>>>> 8809d4ad
 > - ✅ **Gaussian Integer Lattice Integration:** Epstein zeta functions over ℤ[i] for lattice-enhanced distance metrics and Z5D curvature corrections (NEW!)
 > - ✅ **Z5D-Guided RSA Factorization:** Full axiom implementation with 40% success rate on 256-bit RSA, empirical validation < 1e-16
 > - ✅ **QMC-φ Hybrid Enhancement:** 3× error reduction via Halton sequences + φ-biased torus embedding, 100% hit rate on test semiprimes
-> - ✅ **Monte Carlo Integration v2.0:** Variance reduction modes (uniform/stratified/QMC/barycentric), builder performance comparisons, replay recipes
+> - ✅ **Monte Carlo Integration v2.0:** Variance reduction modes (uniform/stratified/QMC/barycentric), builder performance comparisons, replay recipes, deprecation warnings, and CI guardrails
 > - ✅ **Minimal Existence Demonstration (MED):** Theta-gated ECM factorization proving geometry → decision → success (2/2 gated targets factored at 128-bit)
 > - ✅ **Geometric Factorization Advances:** Gauss-Prime Law implementation, flux-based Riemannian distance, spherical flux distance for enhanced GVA
 > - ✅ **GVA Scaling Verified:** 128-bit semiprimes with 5% success rate, 256-bit testing underway with parallel ECM and checkpoints
@@ -25,7 +22,7 @@
 > - **Barycentric Coordinates:** Affine-invariant geometric framework with curvature weighting, simplicial stratification, 26 tests passing
 > - **RSA Challenge Harness:** Validates factored entries (RSA-100 to RSA-250) with strict integrity checks
 > - **Geometric Factorization:** GVA using torus embeddings and Riemannian geometry (64-bit: 12%, 128-bit: 5% verified)
-> - **Monte Carlo Integration:** Stochastic methods with φ-biased sampling, QMC-φ hybrid (3× error reduction), barycentric mode, variance reduction
+> - **Monte Carlo Integration:** Stochastic methods with φ-biased sampling, QMC-φ hybrid (3× error reduction), barycentric mode, variance reduction, and Z5D validation
 > - **Candidate Builders:** ZNeighborhood, ResidueFilter, HybridGcd, MetaSelection, GVA geometric strategies
 > - **Performance Metrics:** CSV logging, plotting, and BigDecimal timings up to 10^1233
 > - **BigDecimal Support:** Ultra-high scale computations with stable accuracy
@@ -406,14 +403,13 @@
 - [QMC_README.md](QMC_README.md) - **NEW!** Quick start for QMC variance reduction with N=899 benchmark
 - [QMC_RSA_FACTORIZATION_APPLICATION.md](docs/QMC_RSA_FACTORIZATION_APPLICATION.md) - **NEW!** First documented QMC application to RSA factorization
 - [QMC_PHI_HYBRID_ENHANCEMENT.md](docs/QMC_PHI_HYBRID_ENHANCEMENT.md) - QMC-φ hybrid enhancement guide
-<<<<<<< HEAD
-=======
 - [BARYCENTRIC_COORDINATES.md](docs/BARYCENTRIC_COORDINATES.md) - **NEW!** Barycentric coordinates integration
->>>>>>> 8809d4ad
 - [MONTE_CARLO_INTEGRATION.md](docs/MONTE_CARLO_INTEGRATION.md) - Detailed guide
 - [MONTE_CARLO_RNG_POLICY.md](docs/MONTE_CARLO_RNG_POLICY.md) - RNG policy (PCG64)
 - [MONTE_CARLO_BENCHMARK.md](docs/MONTE_CARLO_BENCHMARK.md) - RSA benchmark guide
 - [IMPLEMENTATION_SUMMARY_FOLLOWUPS.md](IMPLEMENTATION_SUMMARY_FOLLOWUPS.md) - Follow-ups implementation
+
+---
 
 ---
 
@@ -501,6 +497,7 @@
 
 ---
 
+
 ## Geometric Factorization (GVA)
 
 Revolutionary geometry-driven factorization using torus embeddings and Riemannian distance with curvature.
